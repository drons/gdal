--- conflicted
+++ resolved
@@ -6,12 +6,7 @@
 
 # The ALL_BINDINGS variable defines all the possible bindings.  It's used
 # in the dist and clean definitions.
-<<<<<<< HEAD
-ALL_BINDINGS = python php csharp perl java
-=======
 ALL_BINDINGS = python csharp perl java
-# ruby
->>>>>>> 0b2724d9
 
 default: generate
 
