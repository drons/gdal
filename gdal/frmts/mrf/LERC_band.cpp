/*
Copyright 2013-2015 Esri
Licensed under the Apache License, Version 2.0 (the "License");
you may not use this file except in compliance with the License.
You may obtain a copy of the License at
http://www.apache.org/licenses/LICENSE-2.0
Unless required by applicable law or agreed to in writing, software
distributed under the License is distributed on an "AS IS" BASIS,
WITHOUT WARRANTIES OR CONDITIONS OF ANY KIND, either express or implied.
See the License for the specific language governing permissions and
limitations under the License.
A local copy of the license and additional notices are located with the
source distribution at:
http://github.com/Esri/lerc/

LERC band implementation
LERC page compression and decompression functions

Contributors:  Lucian Plesea
*/

#include "marfa.h"
#include <algorithm>
#include "libLERC/CntZImage.h"
#include <Lerc2.h>

CPL_CVSID("$Id$")

USING_NAMESPACE_LERC

NAMESPACE_MRF_START

//
// Check that a buffer contains a supported Lerc1 blob, the type supported by MRF
// Can't really check everything without decoding, this just checks the main structure
// returns actual size if it is Lerc1 with size < sz
// returns 0 if format doesn't match
// returns -1 if Lerc1 but size can't be determined
//
// returns -<actual size> if actual size > sz

static int checkV1(const char *s, size_t sz)
{
    GInt32 nBytesMask, nBytesData;

// Read an unaligned 4 byte little endian int from location p, advances pointer
#define READ_GINT32(X, p) \
            memcpy(&X, p, sizeof(GInt32));\
            SWAP_4(X); \
            p+= sizeof(GInt32)

    // Header is 34 bytes
    // band header is 16, first mask band then data band
    if (sz < 66)
        return 0;
    // First ten bytes are ASCII signature
    if (!STARTS_WITH(s, "CntZImage "))
        return 0;
    s += 10;

    // A place to read an int or a float
    union {
        GInt32 i;
        float val;
    };

    // Version
    READ_GINT32(i, s);
    if (i != 11) return 0;

    // Type
    READ_GINT32(i, s);
    if (i != Image::CNT_Z) return 0;

    // Height
    READ_GINT32(i, s); // Arbitrary number in CntZImage::read()
    if (i > 20000 || i <= 0) return 0;

    // Width
    READ_GINT32(i, s);
    if (i > 20000 || i <= 0) return 0;

    // Skip the max val stored as double
    s += sizeof(double);

    // First header should be the mask, which mean 0 blocks
    // Height
    READ_GINT32(i, s);
    if (i != 0) return 0;

    // WIDTH
    READ_GINT32(i, s);
    if (i != 0) return 0;

    READ_GINT32(nBytesMask, s);
    if (nBytesMask < 0) return 0;

    // mask max value, 0 or 1 as float
    READ_GINT32(i, s);
    if (val != 0.0 && val != 1.0) return 0;

    // If data header can't be read the actual size is unknown
    if (nBytesMask > INT_MAX - 66 ||
        static_cast<size_t>(66 + nBytesMask) >= sz)
    {
        return -1;
    }

    s += nBytesMask;

    // Data Band header
    READ_GINT32(i, s); // number of full height blocks, never single pixel blocks
    if (i <= 0 || i > 10000)
        return 0;

    READ_GINT32(i, s); // number of full width blocks, never single pixel blocks
    if (i <= 0 || i > 10000)
        return 0;

    READ_GINT32(nBytesData, s);
    if (nBytesData < 0) return 0;

#undef READ_GINT32

    // Actual LERC blob size
    if( 66 + nBytesMask > INT_MAX - nBytesData )
        return -1;
    int size = static_cast<int>(66 + nBytesMask + nBytesData);
    return (static_cast<size_t>(size) > sz) ? -size : size;
}

static GDALDataType GetL2DataType(Lerc2::DataType L2type) {
    GDALDataType dt;
    switch (L2type) {
    case Lerc2::DT_Byte:  dt = GDT_Byte; break;
    case Lerc2::DT_Short: dt = GDT_Int16; break;
    case Lerc2::DT_UShort: dt = GDT_UInt16; break;
    case Lerc2::DT_Int: dt = GDT_Int32; break;
    case Lerc2::DT_UInt: dt = GDT_UInt32; break;
    case Lerc2::DT_Float: dt = GDT_Float32; break;
    case Lerc2::DT_Double: dt = GDT_Float64; break;
    default: dt = GDT_Unknown;
    }
    return dt;
}

// Load a buffer into a zImg
template <typename T> static void CntZImgFill(CntZImage &zImg, T *src, const ILImage &img)
{
    int w = img.pagesize.x;
    int h = img.pagesize.y;

    zImg.resize(w, h);
    T *ptr = src;

    // No data value
    float ndv = float(img.NoDataValue);
    if (!img.hasNoData) ndv = 0;

    for (int i = 0; i < h; i++)
        for (int j = 0; j < w; j++) {
            zImg(i, j).z = float(*ptr++);
            zImg(i, j).cnt = !CPLIsEqual(zImg(i, j).z, ndv);
        }
    return;
}

// Unload a zImg into a buffer
template <typename T> static bool CntZImgUFill(CntZImage &zImg, T *dst, size_t dstBufferBytes, const ILImage &img)
{
    int h = static_cast<int>(zImg.getHeight());
    int w = static_cast<int>(zImg.getWidth());
    if( dstBufferBytes < w * h* sizeof(T) )
        return false;
    T *ptr = dst;
    // Use 0 if nodata is not defined
    const T ndv = img.hasNoData ? static_cast<T>(img.NoDataValue) : 0;
    for (int i = 0; i < h; i++)
        for (int j = 0; j < w; j++)
            *ptr++ = (zImg(i, j).cnt == 0) ? ndv : static_cast<T>(zImg(i, j).z);
    return true;
}

//  LERC 1 compression
static CPLErr CompressLERC(buf_mgr &dst, buf_mgr &src, const ILImage &img, double precision)
{
    CntZImage zImg;
    // Fill data into zImg
#define FILL(T) CntZImgFill(zImg, reinterpret_cast<T *>(src.buffer), img)
    switch (img.dt) {
    case GDT_Byte:      FILL(GByte);    break;
    case GDT_UInt16:    FILL(GUInt16);  break;
    case GDT_Int16:     FILL(GInt16);   break;
    case GDT_Int32:     FILL(GInt32);   break;
    case GDT_UInt32:    FILL(GUInt32);  break;
    case GDT_Float32:   FILL(float);    break;
    case GDT_Float64:   FILL(double);   break;
    default: break;
    }
#undef FILL

    Byte *ptr = (Byte *)dst.buffer;

    // if it can't compress in output buffer it will crash
    if (!zImg.write(&ptr, precision)) {
        CPLError(CE_Failure,CPLE_AppDefined,"MRF: Error during LERC compression");
        return CE_Failure;
    }

    // write changes the value of the pointer, we can find the size by testing how far it moved
    dst.size = ptr - (Byte *)dst.buffer;
    CPLDebug("MRF_LERC","LERC Compressed to %d\n", (int)dst.size);
    return CE_None;
}

static CPLErr DecompressLERC(buf_mgr &dst, buf_mgr &src, const ILImage &img)
{
    CntZImage zImg;

    // we need to add the padding bytes so that out-of-buffer-access checksum
    // don't false-positively trigger.
    size_t nRemainingBytes = src.size + PADDING_BYTES;
    Byte *ptr = (Byte *)src.buffer;

    // Check that input passes snicker test
    int actual = checkV1(src.buffer, src.size);
    if (actual == 0) {
        CPLError(CE_Failure, CPLE_AppDefined, "MRF: Not a supported LERC format");
        return CE_Failure;
    }
    if (actual < 0) { // Negative return means buffer is too short
            CPLError(CE_Failure, CPLE_AppDefined, "MRF: Lerc object too large");
            return CE_Failure;
    }

    if (!zImg.read(&ptr, nRemainingBytes, 1e12))
    {
        CPLError(CE_Failure,CPLE_AppDefined,"MRF: Error during LERC decompression");
        return CE_Failure;
    }

// Unpack from zImg to dst buffer, calling the right type
    bool success = false;
#define UFILL(T) success = CntZImgUFill(zImg, reinterpret_cast<T *>(dst.buffer), dst.size, img)
    switch (img.dt) {
    case GDT_Byte:      UFILL(GByte);   break;
    case GDT_UInt16:    UFILL(GUInt16); break;
    case GDT_Int16:     UFILL(GInt16);  break;
    case GDT_Int32:     UFILL(GInt32);  break;
    case GDT_UInt32:    UFILL(GUInt32); break;
    case GDT_Float32:   UFILL(float);   break;
    case GDT_Float64:   UFILL(double);  break;
    default: break;
    }
#undef UFILL
    if (!success) {
        CPLError(CE_Failure, CPLE_AppDefined, "MRF: Error during LERC compression");
        return CE_Failure;
    }
    return CE_None;
}

// Populate a bitmask based on comparison with the image no data value
// Returns the number of NoData values found
template <typename T> static int MaskFill(BitMask &bitMask, T *src, const ILImage &img)
{
    int w = img.pagesize.x;
    int h = img.pagesize.y;
    int count = 0;

    bitMask.SetSize(w, h);
    bitMask.SetAllValid();

    // No data value
    T ndv = static_cast<T>(img.NoDataValue);
    if (!img.hasNoData) ndv = 0; // It really doesn't get called when img doesn't have NoDataValue

    for (int i = 0; i < h; i++)
        for (int j = 0; j < w; j++)
            if (ndv == *src++) {
                bitMask.SetInvalid(i, j);
                count++;
            }

    return count;
}

static CPLErr CompressLERC2(buf_mgr &dst, buf_mgr &src, const ILImage &img, double precision)
{
    int w = img.pagesize.x;
    int h = img.pagesize.y;
    // So we build a bitmask to pass a pointer to bytes, which gets converted to a bitmask?
    BitMask bitMask;
    int ndv_count = 0;
    if (img.hasNoData) { // Only build a bitmask if no data value is defined
        switch (img.dt) {

#define MASK(T) ndv_count = MaskFill(bitMask, reinterpret_cast<T *>(src.buffer), img)

        case GDT_Byte:          MASK(GByte);    break;
        case GDT_UInt16:        MASK(GUInt16);  break;
        case GDT_Int16:         MASK(GInt16);   break;
        case GDT_Int32:         MASK(GInt32);   break;
        case GDT_UInt32:        MASK(GUInt32);  break;
        case GDT_Float32:       MASK(float);    break;
        case GDT_Float64:       MASK(double);   break;
        default:                CPLAssert(false); break;

#undef MASK
        }
    }
    // Set bitmask if it has some ndvs
    Lerc2 lerc2(1, w, h, (ndv_count == 0) ? nullptr : bitMask.Bits());
<<<<<<< HEAD
    // Default to LERC2 V2
=======
    // Defaults to Lerc2V2
>>>>>>> 314ab83a
    lerc2.SetEncoderToOldVersion(2);
    bool success = false;
    Byte *ptr = (Byte *)dst.buffer;

    long sz = 0;
    switch (img.dt) {

#define ENCODE(T) if (true) { \
    sz = lerc2.ComputeNumBytesNeededToWrite(reinterpret_cast<T *>(src.buffer), precision, ndv_count != 0);\
    success = lerc2.Encode(reinterpret_cast<T *>(src.buffer), &ptr);\
    }

    case GDT_Byte:      ENCODE(GByte);      break;
    case GDT_UInt16:    ENCODE(GUInt16);    break;
    case GDT_Int16:     ENCODE(GInt16);     break;
    case GDT_Int32:     ENCODE(GInt32);     break;
    case GDT_UInt32:    ENCODE(GUInt32);    break;
    case GDT_Float32:   ENCODE(float);      break;
    case GDT_Float64:   ENCODE(double);     break;
    default:            CPLAssert(false); break;

#undef ENCODE
    }

    // write changes the value of the pointer, we can find the size by testing how far it moved
    dst.size = (char *)ptr - dst.buffer;
    if (!success || sz != static_cast<long>(dst.size)) {
        CPLError(CE_Failure, CPLE_AppDefined, "MRF: Error during LERC2 compression");
        return CE_Failure;
    }
    CPLDebug("MRF_LERC", "LERC2 Compressed to %d\n", (int)sz);
    return CE_None;
}

// Populate a bitmask based on comparison with the image no data value
template <typename T> static void UnMask(BitMask &bitMask, T *arr, const ILImage &img)
{
    int w = img.pagesize.x;
    int h = img.pagesize.y;
    if (w * h == bitMask.CountValidBits())
        return;
    T *ptr = arr;
    T ndv = T(img.NoDataValue);
    if (!img.hasNoData) ndv = 0; // It doesn't get called when img doesn't have NoDataValue
    for (int i = 0; i < h; i++)
        for (int j = 0; j < w; j++, ptr++)
            if (!bitMask.IsValid(i, j))
                *ptr = ndv;
    return;
}

CPLErr LERC_Band::Decompress(buf_mgr &dst, buf_mgr &src)
{
    const Byte *ptr = reinterpret_cast<Byte *>(src.buffer);
    Lerc2::HeaderInfo hdInfo;
    Lerc2 lerc2;

    // If not Lerc2 switch to Lerc
    if (!lerc2.GetHeaderInfo(ptr, src.size, hdInfo))
        return DecompressLERC(dst, src, img);

    // It is Lerc2 test that it looks reasonable
    if (static_cast<size_t>(hdInfo.blobSize) > src.size) {
        CPLError(CE_Failure, CPLE_AppDefined, "MRF: Lerc2 object too large");
        return CE_Failure;
    }

    if (img.pagesize.x != hdInfo.nCols
        || img.pagesize.y != hdInfo.nRows
        || img.dt != GetL2DataType(hdInfo.dt)
        || hdInfo.nDim != 1
        || dst.size < static_cast<size_t>(hdInfo.nCols * hdInfo.nRows * GDALGetDataTypeSizeBytes(img.dt))) {
        CPLError(CE_Failure, CPLE_AppDefined, "MRF: Lerc2 format error");
        return CE_Failure;
    }

    bool success = false;
    // we need to add the padding bytes so that out-of-buffer-access checksum
    // don't false-positively trigger.
    size_t nRemainingBytes = src.size + PADDING_BYTES;
    BitMask bitMask(img.pagesize.x, img.pagesize.y);
    switch (img.dt) {
#define DECODE(T) success = lerc2.Decode(&ptr, nRemainingBytes, reinterpret_cast<T *>(dst.buffer), bitMask.Bits())
    case GDT_Byte:      DECODE(GByte);      break;
    case GDT_UInt16:    DECODE(GUInt16);    break;
    case GDT_Int16:     DECODE(GInt16);     break;
    case GDT_Int32:     DECODE(GInt32);     break;
    case GDT_UInt32:    DECODE(GUInt32);    break;
    case GDT_Float32:   DECODE(float);      break;
    case GDT_Float64:   DECODE(double);     break;
    default:            CPLAssert(false);   break;
#undef DECODE
    }
    if (!success) {
        CPLError(CE_Failure, CPLE_AppDefined, "MRF: Error during LERC2 decompression");
        return CE_Failure;
    }
    if (!img.hasNoData)
        return CE_None;

    // Fill in no data values
    switch (img.dt) {
#define UNMASK(T) UnMask(bitMask, reinterpret_cast<T *>(dst.buffer), img)
    case GDT_Byte:      UNMASK(GByte);      break;
    case GDT_UInt16:    UNMASK(GUInt16);    break;
    case GDT_Int16:     UNMASK(GInt16);     break;
    case GDT_Int32:     UNMASK(GInt32);     break;
    case GDT_UInt32:    UNMASK(GUInt32);    break;
    case GDT_Float32:   UNMASK(float);      break;
    case GDT_Float64:   UNMASK(double);     break;
    default:            CPLAssert(false);   break;
#undef DECODE
    }
    return CE_None;
}

CPLErr LERC_Band::Compress(buf_mgr &dst, buf_mgr &src)
{
    if (version == 2)
        return CompressLERC2(dst, src, img, precision);
    else
        return CompressLERC(dst, src, img, precision);
}

CPLXMLNode *LERC_Band::GetMRFConfig(GDALOpenInfo *poOpenInfo)
{
    if (poOpenInfo->eAccess != GA_ReadOnly
        || poOpenInfo->pszFilename == nullptr
        || poOpenInfo->pabyHeader == nullptr
        || strlen(poOpenInfo->pszFilename) < 2)
        // Header of Lerc2 takes 58 bytes, an emtpy area 62.  Lerc 1 empty file is 67.
        // || poOpenInfo->nHeaderBytes < static_cast<int>(Lerc2::ComputeNumBytesHeader()))
        return nullptr;

    // Check the header too
    char *psz = reinterpret_cast<char *>(poOpenInfo->pabyHeader);
    CPLString sHeader;
    sHeader.assign(psz, psz + poOpenInfo->nHeaderBytes);
    if (!IsLerc(sHeader))
        return nullptr;

    GDALDataType dt = GDT_Unknown; // Use this as a validity flag

    // Use this structure to fetch width and height
    ILSize size(-1, -1, 1, 1, 1);

    // Try lerc2
    {
        Lerc2 l2;
        Lerc2::HeaderInfo hinfo;
        hinfo.RawInit();
        if (l2.GetHeaderInfo(reinterpret_cast<Byte *>(psz), poOpenInfo->nHeaderBytes, hinfo)) {
            size.x = hinfo.nCols;
            size.y = hinfo.nRows;
            // Set the datatype, which marks it as valid
            dt = GetL2DataType(hinfo.dt);
        }
    }

    if (size.x <= 0 && sHeader.size() >= CntZImage::computeNumBytesNeededToWriteVoidImage()) {
        CntZImage zImg;
        size_t nRemainingBytes = poOpenInfo->nHeaderBytes;
        Byte *pb = reinterpret_cast<Byte *>(psz);
        // Read only the header, changes pb
        if (zImg.read(&pb, nRemainingBytes, 1e12, true))
        {
            size.x = zImg.getWidth();
            size.y = zImg.getHeight();

            // Read as byte by default, otherwise LERC can be read as anything
<<<<<<< HEAD
=======
            // Get the desired type
>>>>>>> 314ab83a
            const char *pszDataType = CSLFetchNameValue(poOpenInfo->papszOpenOptions, "DATATYPE");
            dt = pszDataType ? GDALGetDataTypeByName(pszDataType) : GDT_Byte;
        }
    }

    if (size.x <=0 || size.y <=0 || dt == GDT_Unknown)
        return nullptr;

    // Build and return the MRF configuration for a single tile reader
    CPLXMLNode *config = CPLCreateXMLNode(nullptr, CXT_Element, "MRF_META");
    CPLXMLNode *raster = CPLCreateXMLNode(config, CXT_Element, "Raster");
    XMLSetAttributeVal(raster, "Size", size, "%.0f");
    XMLSetAttributeVal(raster, "PageSize", size, "%.0f");
    CPLCreateXMLElementAndValue(raster, "Compression", CompName(IL_LERC));
    CPLCreateXMLElementAndValue(raster, "DataType", GDALGetDataTypeName(dt));
    CPLCreateXMLElementAndValue(raster, "DataFile", poOpenInfo->pszFilename);
    // Set a magic index file name to prevent the driver from attempting to open itd
    CPLCreateXMLElementAndValue(raster, "IndexFile", "(null)");

    return config;
}

LERC_Band::LERC_Band(GDALMRFDataset *pDS, const ILImage &image,
                      int b, int level ) :
    GDALMRFRasterBand(pDS, image, b, level)
{
    // Pick 1/1000 for floats and 0.5 losless for integers.
    if (eDataType == GDT_Float32 || eDataType == GDT_Float64 )
        precision = strtod(GetOptionValue( "LERC_PREC" , ".001" ),nullptr);
    else
        precision =
            std::max(0.5, strtod(GetOptionValue("LERC_PREC", ".5"), nullptr));

    // Encode in V2 by default.
    version = GetOptlist().FetchBoolean("V1", FALSE) ? 1 : 2;

    if( image.pageSizeBytes > INT_MAX / 2 )
    {
        CPLError(CE_Failure, CPLE_AppDefined, "Integer overflow");
        return;
    }
    // Enlarge the page buffer in this case, LERC may expand data.
    pDS->SetPBufferSize( 2 * image.pageSizeBytes);
}

LERC_Band::~LERC_Band() {}

NAMESPACE_MRF_END<|MERGE_RESOLUTION|>--- conflicted
+++ resolved
@@ -311,11 +311,7 @@
     }
     // Set bitmask if it has some ndvs
     Lerc2 lerc2(1, w, h, (ndv_count == 0) ? nullptr : bitMask.Bits());
-<<<<<<< HEAD
     // Default to LERC2 V2
-=======
-    // Defaults to Lerc2V2
->>>>>>> 314ab83a
     lerc2.SetEncoderToOldVersion(2);
     bool success = false;
     Byte *ptr = (Byte *)dst.buffer;
@@ -486,10 +482,7 @@
             size.y = zImg.getHeight();
 
             // Read as byte by default, otherwise LERC can be read as anything
-<<<<<<< HEAD
-=======
             // Get the desired type
->>>>>>> 314ab83a
             const char *pszDataType = CSLFetchNameValue(poOpenInfo->papszOpenOptions, "DATATYPE");
             dt = pszDataType ? GDALGetDataTypeByName(pszDataType) : GDT_Byte;
         }
